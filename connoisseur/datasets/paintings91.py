--- conflicted
+++ resolved
@@ -26,11 +26,7 @@
         X = np.array(list(map(lambda name: name[0][0].replace('Ã', 'É'), X)))
         y = np.argmax(loadmat(labels_file)['labels'], axis=1)
 
-<<<<<<< HEAD
-    NAME = 'Paintings91'
-=======
         return X, y
->>>>>>> 4c6c407f
 
     def check(self):
         if not os.path.exists(self.directory):
@@ -39,12 +35,8 @@
 
         X, y = self._load_images_and_labels()
 
-<<<<<<< HEAD
-        base_folder = os.path.join(params['save_in'], self.NAME, 'Paintings91')
-=======
         images_folder = os.path.join(self.directory, 'Images')
         X_real = []
->>>>>>> 4c6c407f
 
         for i in range(91):
             # Translates dataset to directory format expected by Keras.
@@ -52,63 +44,6 @@
             artist = '_'.join(paintings[0].split('_')[:-1])
             artist_folder = os.path.join(images_folder, artist)
 
-<<<<<<< HEAD
-        images_folder = os.path.join(base_folder, 'Images')
-        labels_file = os.path.join(base_folder, 'Labels', 'labels.mat')
-
-        # Data is represented at a column vector. Coverts it to a list.
-        images_file = os.path.join(base_folder, 'Labels', 'image_names.mat')
-        image_names = loadmat(images_file)['image_names']
-        # Stupid format and accents require us to call
-        # `replace` to fix incorrect characters.
-        image_names = np.array(
-            [os.path.join(images_folder, file_name[0][0].replace('Ã', 'É'))
-             for file_name in image_names])
-
-        for image in image_names:
-            # Let's just make sure all files are in place
-            # before any hard computation.
-            assert os.path.exists(image)
-
-        # Be aware: labels are one-hot encoded already.
-        target = loadmat(labels_file)['labels']
-
-        # Let's check if problem is ill-sampled by defining a threshold of 6
-        # samples and asserting that standard deviation of the occurrence of
-        # a class is greater 6 samples, where the average occurrence of a class
-        # is approximately 46.
-        target_decoded = transformations.OneHot.decode(target)
-        classes, classes_count = np.unique(target_decoded, return_counts=True)
-        assert classes_count.std() <= 6
-        del target_decoded, classes, classes_count
-
-        n_samples = image_names.shape[0]
-        shuffled_order = np.random.permutation(n_samples)
-        image_names = image_names[shuffled_order]
-        target = target[shuffled_order]
-
-        p_train, p_valid = (isinstance(n, int) and n_samples or
-                            int(n * n_samples)
-                            for n in params['train_validation_test_split'])
-        if p_train:
-            self.train_image_names, self.train_data, self.train_target = (
-                self._build_input_pipeline(image_names[:p_train],
-                                           target[:p_train]))
-
-        if p_valid and p_train < n_samples - 1:
-            vn, vd, vt = self._build_input_pipeline(
-                image_names[p_train:p_train + p_valid],
-                target[p_train:p_train + p_valid])
-            self.validation_image_names = vn
-            self.validation_data = vd
-            self.validation_target = vt
-
-        if p_train + p_valid < n_samples - 1:
-            self.test_image_names, self.test_data, self.test_target = (
-                self._build_input_pipeline(image_names[p_train + p_valid:],
-                                           target[p_train + p_valid:]))
-        return self
-=======
             os.makedirs(artist_folder, exist_ok=True)
 
             for painting in paintings:
@@ -118,7 +53,6 @@
                 except shutil.Error:
                     pass
                 X_real.append(os.path.join(artist_folder, painting))
->>>>>>> 4c6c407f
 
         X = np.array(X_real)
 
